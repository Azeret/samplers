"""Sampling utilities for power-law mass functions."""

from __future__ import annotations

import numpy as np


class OptimalSampler:
<<<<<<< HEAD
    """Deterministic sampler implementing the optimal-sampling recipe.
=======
    """Deterministic sampling following the optimal-sampling recipe.
>>>>>>> 07b22268

    The algorithm mirrors the one used in the GalIMF project: starting from the
    maximum mass, it iteratively determines the lower boundary that contains an
    integer number of objects. If the resulting mass interval is too narrow
    (smaller than ``resolution`` times the upper mass) several objects are
    grouped together until the interval is sufficiently wide.

    Parameters
    ----------
    mass_function : MassFunction
<<<<<<< HEAD
        Mass function to draw from.
    resolution : float, optional
        Minimum relative bin width; bins narrower than ``resolution`` times the
        upper mass will be merged by increasing the expected number of objects.
    mass_grid_index : float, optional
        Factor used when increasing the number of objects grouped into a bin
        (default 1.01, matching the reference implementation).
=======
        Power-law mass function to sample.
    resolution : float, optional
        Minimum relative bin width (default 0.01).
    mass_grid_index : float, optional
        Factor used when increasing the number of objects grouped into a bin
        (default 1.01, as in the reference implementation).
>>>>>>> 07b22268
    """

    def __init__(self, mass_function, resolution=0.01, mass_grid_index=1.01):
        self.mf = mass_function
        self.resolution = resolution
        self.mass_grid_index = mass_grid_index
<<<<<<< HEAD
        self.edges: list[float] = []   # bin edges (descending order)
        self.counts: list[int] = []    # expected number of objects per bin
        self.masses: list[float] = []  # mean mass of each bin

    def _increase_count(self, m_high: float, n: int) -> tuple[float, int]:
        """Increase ``n`` until the bin width exceeds the resolution."""

=======
        self.edges = []
        self.counts = []
        self.masses = []

    def _increase_count(self, m_high, n):
        """Increase ``n`` until the bin width exceeds the resolution."""
>>>>>>> 07b22268
        while True:
            n_new = int(round(n * self.mass_grid_index + 1))
            m_low = self.mf.inverse_integral(m_high, n_new)
            if m_high - m_low >= self.resolution * m_high:
                return m_low, n_new
            n = n_new

    def sample(self):
        """Perform optimal sampling and return ``(mass, count)`` pairs."""

        M_min, M_max = self.mf.bounds_sampled
<<<<<<< HEAD
        m_high = M_max  # current upper edge
        self.edges = [m_high]
        self.counts = []

        n = 1  # desired number of objects in the current bin
=======
        m_high = M_max
        self.edges = [m_high]
        self.counts = []

        n = 1
>>>>>>> 07b22268
        while m_high > M_min:
            m_low = self.mf.inverse_integral(m_high, n)

            if m_low <= M_min:
<<<<<<< HEAD
                # Final bin reaches the minimum mass
=======
>>>>>>> 07b22268
                n_L = int(self.mf.integral_number(M_min, m_high))
                if n_L > 0:
                    self.edges.append(M_min)
                    self.counts.append(n_L)
                break

            if m_high - m_low < self.resolution * m_high:
<<<<<<< HEAD
                # Bin too narrow: increase object count and retry
=======
>>>>>>> 07b22268
                m_low, n = self._increase_count(m_high, n)
                if m_low <= M_min:
                    n_L = int(self.mf.integral_number(M_min, m_high))
                    if n_L > 0:
                        self.edges.append(M_min)
                        self.counts.append(n_L)
                    break

            self.edges.append(m_low)
            self.counts.append(n)
            m_high = m_low
            n = 1

<<<<<<< HEAD
        # compute average mass of each bin using the mass-function integral
=======
        # compute average mass of each bin
        k = self.mf.normalization_constant()
        alpha = self.mf.alpha
>>>>>>> 07b22268
        self.masses = []
        for i in range(len(self.counts)):
            m2 = self.edges[i]      # upper edge
            m1 = self.edges[i + 1]  # lower edge
<<<<<<< HEAD
            mass_tot = self.mf.integral_mass(m1, m2)
=======
            if np.isclose(alpha, 2.0):
                mass_tot = k * np.log(m2 / m1)
            else:
                mass_tot = k / (2 - alpha) * (m2 ** (2 - alpha) - m1 ** (2 - alpha))
>>>>>>> 07b22268
            self.masses.append(mass_tot / self.counts[i])

        return list(zip(self.masses, self.counts))


class HybridSampler:
    """Hybrid sampler combining optimal sampling and histogram binning.

    High-mass bins are produced using the deterministic :class:`OptimalSampler`
    algorithm.  Once the expected number of objects per logarithmic bin exceeds
    ``transition_N``, the remaining range is partitioned into a fixed number of
    logarithmic histogram bins and filled using analytic integrals.

    Parameters
    ----------
    mass_function : MassFunction
        Mass function to draw from.
    resolution : float, optional
        Minimum relative bin width passed to :class:`OptimalSampler`.
    transition_N : float, optional
        Threshold in expected counts for switching from optimal sampling to a
        logarithmic histogram.
    hist_bins : int, optional
        Number of logarithmic bins used for the histogram part.
    """

    def __init__(self, mass_function, resolution=1.0, transition_N=5.0, hist_bins=30):
<<<<<<< HEAD
=======
        """Hybrid sampler combining optimal sampling and histogram binning."""
>>>>>>> 07b22268
        self.mf = mass_function
        self.resolution = resolution
        self.transition_N = transition_N
        self.hist_bins = hist_bins

        self.optimal_bins: list[tuple[float, float, float]] = []
        self.integrated_bins: list[tuple[float, float, float]] = []

    def sample(self):
        """Perform hybrid sampling using top-down binning."""
<<<<<<< HEAD

=======
>>>>>>> 07b22268
        M_min, M_max = self.mf.bounds_sampled
        logM_min = np.log10(M_min)
        logM_max = np.log10(M_max)
        hist_bin_width = (logM_max - logM_min) / self.hist_bins
        m_high = M_max

<<<<<<< HEAD
        # Top-down optimal sampling until histogram criterion is met
=======
>>>>>>> 07b22268
        while m_high > M_min:
            logM = np.log10(m_high)
            log_m_low_est = logM - hist_bin_width
            m_low_est = max(10 ** log_m_low_est, M_min)
            N_hist_est = self.mf.integral_number(m_low_est, m_high)

            if N_hist_est >= self.transition_N:
                break

            m_low = self.mf.inverse_integral(m_high, self.resolution)
            if m_low >= m_high or abs(m_high - m_low) / m_high < 1e-6:
                break

            m_low = max(m_low, M_min)
            N = self.mf.integral_number(m_low, m_high)
            self.optimal_bins.append((m_low, m_high, N))
            m_high = m_low

<<<<<<< HEAD
        # Remaining mass range is handled via logarithmic histogram bins
=======
>>>>>>> 07b22268
        if m_high > M_min:
            m_high_adj = np.nextafter(m_high, M_min)
            m_edges = np.geomspace(M_min, m_high_adj, self.hist_bins)
            for i in range(len(m_edges) - 1):
                m1, m2 = m_edges[i], m_edges[i + 1]
                N = self.mf.integral_number(m1, m2)
                self.integrated_bins.append((m1, m2, N))
<<<<<<< HEAD
=======

>>>>>>> 07b22268
        return self.optimal_bins[::-1] + self.integrated_bins<|MERGE_RESOLUTION|>--- conflicted
+++ resolved
@@ -6,137 +6,27 @@
 
 
 class OptimalSampler:
-<<<<<<< HEAD
-    """Deterministic sampler implementing the optimal-sampling recipe.
-=======
-    """Deterministic sampling following the optimal-sampling recipe.
->>>>>>> 07b22268
-
-    The algorithm mirrors the one used in the GalIMF project: starting from the
-    maximum mass, it iteratively determines the lower boundary that contains an
-    integer number of objects. If the resulting mass interval is too narrow
-    (smaller than ``resolution`` times the upper mass) several objects are
-    grouped together until the interval is sufficiently wide.
-
-    Parameters
-    ----------
-    mass_function : MassFunction
-<<<<<<< HEAD
-        Mass function to draw from.
-    resolution : float, optional
-        Minimum relative bin width; bins narrower than ``resolution`` times the
-        upper mass will be merged by increasing the expected number of objects.
-    mass_grid_index : float, optional
-        Factor used when increasing the number of objects grouped into a bin
-        (default 1.01, matching the reference implementation).
-=======
-        Power-law mass function to sample.
-    resolution : float, optional
-        Minimum relative bin width (default 0.01).
-    mass_grid_index : float, optional
-        Factor used when increasing the number of objects grouped into a bin
-        (default 1.01, as in the reference implementation).
->>>>>>> 07b22268
-    """
-
-    def __init__(self, mass_function, resolution=0.01, mass_grid_index=1.01):
+    def __init__(self, mass_function, resolution=1):
         self.mf = mass_function
         self.resolution = resolution
-        self.mass_grid_index = mass_grid_index
-<<<<<<< HEAD
-        self.edges: list[float] = []   # bin edges (descending order)
-        self.counts: list[int] = []    # expected number of objects per bin
-        self.masses: list[float] = []  # mean mass of each bin
-
-    def _increase_count(self, m_high: float, n: int) -> tuple[float, int]:
-        """Increase ``n`` until the bin width exceeds the resolution."""
-
-=======
-        self.edges = []
-        self.counts = []
-        self.masses = []
-
-    def _increase_count(self, m_high, n):
-        """Increase ``n`` until the bin width exceeds the resolution."""
->>>>>>> 07b22268
-        while True:
-            n_new = int(round(n * self.mass_grid_index + 1))
-            m_low = self.mf.inverse_integral(m_high, n_new)
-            if m_high - m_low >= self.resolution * m_high:
-                return m_low, n_new
-            n = n_new
+        self.bins = []
 
     def sample(self):
         """Perform optimal sampling and return ``(mass, count)`` pairs."""
 
         M_min, M_max = self.mf.bounds_sampled
-<<<<<<< HEAD
-        m_high = M_max  # current upper edge
-        self.edges = [m_high]
-        self.counts = []
-
-        n = 1  # desired number of objects in the current bin
-=======
         m_high = M_max
-        self.edges = [m_high]
-        self.counts = []
-
-        n = 1
->>>>>>> 07b22268
         while m_high > M_min:
-            m_low = self.mf.inverse_integral(m_high, n)
-
-            if m_low <= M_min:
-<<<<<<< HEAD
-                # Final bin reaches the minimum mass
-=======
->>>>>>> 07b22268
-                n_L = int(self.mf.integral_number(M_min, m_high))
-                if n_L > 0:
-                    self.edges.append(M_min)
-                    self.counts.append(n_L)
+            m_low = self.mf.inverse_integral(m_high, self.resolution)
+            if m_low >= m_high or abs(m_high - m_low) / m_high < 1e-6:
                 break
-
-            if m_high - m_low < self.resolution * m_high:
-<<<<<<< HEAD
-                # Bin too narrow: increase object count and retry
-=======
->>>>>>> 07b22268
-                m_low, n = self._increase_count(m_high, n)
-                if m_low <= M_min:
-                    n_L = int(self.mf.integral_number(M_min, m_high))
-                    if n_L > 0:
-                        self.edges.append(M_min)
-                        self.counts.append(n_L)
-                    break
-
-            self.edges.append(m_low)
-            self.counts.append(n)
+            m_low = max(m_low, M_min)
+            N = self.mf.integral_number(m_low, m_high)
+            if N <= 0:
+                break
+            self.bins.append((m_low, m_high, N))
             m_high = m_low
-            n = 1
-
-<<<<<<< HEAD
-        # compute average mass of each bin using the mass-function integral
-=======
-        # compute average mass of each bin
-        k = self.mf.normalization_constant()
-        alpha = self.mf.alpha
->>>>>>> 07b22268
-        self.masses = []
-        for i in range(len(self.counts)):
-            m2 = self.edges[i]      # upper edge
-            m1 = self.edges[i + 1]  # lower edge
-<<<<<<< HEAD
-            mass_tot = self.mf.integral_mass(m1, m2)
-=======
-            if np.isclose(alpha, 2.0):
-                mass_tot = k * np.log(m2 / m1)
-            else:
-                mass_tot = k / (2 - alpha) * (m2 ** (2 - alpha) - m1 ** (2 - alpha))
->>>>>>> 07b22268
-            self.masses.append(mass_tot / self.counts[i])
-
-        return list(zip(self.masses, self.counts))
+        return self.bins[::-1]
 
 
 class HybridSampler:
@@ -161,10 +51,21 @@
     """
 
     def __init__(self, mass_function, resolution=1.0, transition_N=5.0, hist_bins=30):
-<<<<<<< HEAD
-=======
-        """Hybrid sampler combining optimal sampling and histogram binning."""
->>>>>>> 07b22268
+        """
+        Hybrid sampler combining optimal sampling and histogram binning
+        from a power-law mass function.
+
+        Parameters:
+        -----------
+        mass_function : MassFunction
+            Instance providing dN/dM and integration/inversion methods.
+        resolution : float
+            Desired number of expected clusters per bin in optimal sampling (default 1.0).
+        transition_N : float
+            Threshold number of expected clusters above which histogramming is used.
+        hist_bins : int
+            Number of logarithmic bins used in histogramming.
+        """
         self.mf = mass_function
         self.resolution = resolution
         self.transition_N = transition_N
@@ -174,21 +75,22 @@
         self.integrated_bins: list[tuple[float, float, float]] = []
 
     def sample(self):
-        """Perform hybrid sampling using top-down binning."""
-<<<<<<< HEAD
+        """
+        Perform hybrid sampling using top-down binning.
 
-=======
->>>>>>> 07b22268
+        Returns:
+        --------
+        List of tuples: (m_low, m_high, N_expected)
+        """
         M_min, M_max = self.mf.bounds_sampled
         logM_min = np.log10(M_min)
         logM_max = np.log10(M_max)
         hist_bin_width = (logM_max - logM_min) / self.hist_bins
         m_high = M_max
 
-<<<<<<< HEAD
-        # Top-down optimal sampling until histogram criterion is met
-=======
->>>>>>> 07b22268
+        print(f"[1] Starting hybrid sampling from M_max = {M_max:.2e} down to M_min = {M_min:.2e}")
+
+        # === OPTIMAL SAMPLING (high-mass, rare regime) ===
         while m_high > M_min:
             logM = np.log10(m_high)
             log_m_low_est = logM - hist_bin_width
@@ -207,10 +109,7 @@
             self.optimal_bins.append((m_low, m_high, N))
             m_high = m_low
 
-<<<<<<< HEAD
-        # Remaining mass range is handled via logarithmic histogram bins
-=======
->>>>>>> 07b22268
+        # === HISTOGRAMMING (low-mass, dense regime) ===
         if m_high > M_min:
             m_high_adj = np.nextafter(m_high, M_min)
             m_edges = np.geomspace(M_min, m_high_adj, self.hist_bins)
@@ -218,8 +117,6 @@
                 m1, m2 = m_edges[i], m_edges[i + 1]
                 N = self.mf.integral_number(m1, m2)
                 self.integrated_bins.append((m1, m2, N))
-<<<<<<< HEAD
-=======
 
->>>>>>> 07b22268
+        # Return all bins: optimal first, then histogram bins
         return self.optimal_bins[::-1] + self.integrated_bins